--- conflicted
+++ resolved
@@ -36,8 +36,7 @@
 ```hcl
 provider "lxd" {
   generate_client_certificates = true
-<<<<<<< HEAD
-  accept_server_certificate    = true
+  accept_remote_certificate    = true
 
   lxd_remote {
     name     = "lxd-server-1"
@@ -52,9 +51,6 @@
     address  = "10.1.2.8"
     password = "password"
   }
-=======
-  accept_remote_certificate    = true
->>>>>>> 4d11ede1
 }
 ```
 
